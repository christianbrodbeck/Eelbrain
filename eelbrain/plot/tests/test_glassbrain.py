# Author: Christian Brodbeck <christianbrodbeck@nyu.edu>
from eelbrain import datasets, plot, NDVar
from eelbrain._wxgui.testing import hide_plots
from eelbrain.plot._glassbrain import _fast_abs_percentile

@hide_plots
def test_glassbrain():
    ndvar = datasets.get_mne_stc(True, True)

    # source space only
    p = plot.GlassBrain(ndvar.source)
    p.close()

    # single time points
    ndvar_30 = ndvar.sub(time=0.030)
    p = plot.GlassBrain(ndvar_30)
    p.close()
    # without arrows
    p = plot.GlassBrain(ndvar_30, draw_arrows=False)
    p.close()

    # time series
<<<<<<< HEAD
    p = plot.GlassBrain(ndvar.sub(time=0.030), show=False)
    p.close()

    # masked data
    import numpy as np
    h = ndvar.sub(time=0.030)
    c = _fast_abs_percentile(h)
    mask = h.norm('space') < c
    mask_x = np.repeat(h._ialign(mask), 3, h.get_axis('space'))
    mask = NDVar(mask_x, h.dims)
    y = h.mask(mask)
    p = plot.GlassBrain(y, show=False)
=======
    p = plot.GlassBrain(ndvar)
    p.set_time(.03)
>>>>>>> 248fb76c
    p.close()<|MERGE_RESOLUTION|>--- conflicted
+++ resolved
@@ -20,8 +20,8 @@
     p.close()
 
     # time series
-<<<<<<< HEAD
-    p = plot.GlassBrain(ndvar.sub(time=0.030), show=False)
+    p = plot.GlassBrain(ndvar)
+    p.set_time(.03)
     p.close()
 
     # masked data
@@ -33,8 +33,4 @@
     mask = NDVar(mask_x, h.dims)
     y = h.mask(mask)
     p = plot.GlassBrain(y, show=False)
-=======
-    p = plot.GlassBrain(ndvar)
-    p.set_time(.03)
->>>>>>> 248fb76c
     p.close()